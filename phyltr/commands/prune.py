--- conflicted
+++ resolved
@@ -79,18 +79,8 @@
             taxa = set(files[0].split(","))
             files = files[1:]
         else:
-<<<<<<< HEAD
-            if options.inverse:
-                pruning_taxa = [l for l in t.get_leaves() if l.name in taxa]
-            else:
-                pruning_taxa = [l for l in t.get_leaves() if l.name not in taxa]
-        # Do the deed
-        t.prune(pruning_taxa, preserve_branch_length=True)
-        print t.write(features=[],format_root_node=True)
-=======
             sys.stderr.write("Must specify either a list of taxa, a file of taxa, or an attribute and value.\n")
             sys.exit(1)
->>>>>>> addf859a
 
     prune = Prune(taxa, options.filename, options.attribute, options.value, options.inverse)
     plumb(prune, files)