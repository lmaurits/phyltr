--- conflicted
+++ resolved
@@ -30,6 +30,7 @@
     
     def __init__(self, filename):
         self.read_rename_file(filename)
+        self.first = True
 
     def read_rename_file(self, filename):
 
@@ -47,58 +48,32 @@
     def process_tree(self, t):
         # Rename nodes
         for node in t.traverse():
-            if node.name in self.rename:
-                node.name = self.rename[node.name]
+            node.name = self.rename.get(node.name,
+                    "KILL-THIS-NODE" if options.remove else node.name)
+
+        keepers = [l for l in t.get_leaves() if l.name != "KILL-THIS-NODE"]
+        if self.first:
+            n_leaves = len(t.get_leaves())
+            self.pruning_needed = len(keepers) < n_leaves
+            self.first = False
+
+        if self.pruning_needed:
+            mrca = t.get_common_ancestor(keepers)
+            if t != mrca:
+                t = mrca
+            t.prune(keepers, preserve_branch_length=True)
+
         return t
 
 def run():
 
     # Parse options
     parser = optparse.OptionParser(__doc__)
-<<<<<<< HEAD
     parser.add_option('-f', '--file', dest="filename",
                 help='Specifies the translation file.')
     parser.add_option('-r', '--remove-missing', dest="remove",action="store_true",
                 help='Remove untranslated taxa.')
     options, files = parser.parse_args()
 
-    # Read translation file
-    try:
-        rename = read_rename_file(options.filename)
-    except IOError:
-        return 1
-
-    # Read trees
-    first = True
-    for line in fileinput.input(files):
-        t = ete2.Tree(line)
-        # Rename nodes
-        for node in t.traverse():
-            node.name = rename.get(node.name, "KILL-THIS-NODE" if options.remove else node.name)
-        # Find subtree if required
-        keepers = [l for l in t.get_leaves() if l.name != "KILL-THIS-NODE"]
-        if first:
-            n_leaves = len(t.get_leaves())
-            first = False
-            pruning_needed = len(keepers) < n_leaves
-        if pruning_needed:
-            mrca = t.get_common_ancestor(keepers)
-            if t != mrca:
-                t = mrca
-            t.prune(keepers, preserve_branch_length=True)
-#        if nodes_to_kill:
-#            mrca = keepers[0].get_common_ancestor(keepers[1:])
-#            t = mrca
-        # Output
-        print t.write()
-
-    # Done
-    return 0
-=======
-    parser.add_option('-f', '--file', dest="filename", help='Specifies the translation file.')
-    print(sys.argv)
-    options, files = parser.parse_args()
-
     rename = Rename(options.filename)
     plumb(rename, files)
->>>>>>> addf859a
